import sbt._

object Dependencies {
  object Versions {
<<<<<<< HEAD
    val opentracing           = "0.33.0"
    val opentelemetry         = "1.15.0"
    val opencensus            = "0.31.1"
    val scalaCollectionCompat = "2.7.0"
    val zio                   = "2.0.0"
  }

  private object ExampleVersions {
    val cats      = "2.7.0"
    val grpcNetty = "1.47.0"
    val jaeger    = "1.8.0"
    val slf4j     = "1.7.36"
    val sttp3     = "3.7.0"
    val zipkin    = "2.16.3"
    val zioHttp   = "2.0.0-RC10"
    val zioJson   = "0.3.0-RC10"
    val zioConfig = "3.0.1"
=======
    val jaeger        = "1.6.0"
    val sttp3         = "3.3.14"
    val opentracing   = "0.33.0"
    val opentelemetry = "1.16.0"
    val opencensus    = "0.31.1"
    val zipkin        = "2.16.3"
    val zio           = "1.0.16"
    val zioHttp       = "1.0.0.0-RC17"
    val zioJson       = "0.1.5"
    val zioConfig     = "1.0.6"
    val zioMagic      = "0.3.8"
>>>>>>> e492dc51
  }

  lazy val zio = Seq(
    "dev.zio" %% "zio"          % Versions.zio,
    "dev.zio" %% "zio-test"     % Versions.zio % Test,
    "dev.zio" %% "zio-test-sbt" % Versions.zio % Test
  )

  lazy val opentracing = zio ++ Seq(
    "io.opentracing"          % "opentracing-api"         % Versions.opentracing,
    "io.opentracing"          % "opentracing-noop"        % Versions.opentracing,
    "io.opentracing"          % "opentracing-mock"        % Versions.opentracing % Test,
<<<<<<< HEAD
    "org.scala-lang.modules" %% "scala-collection-compat" % Versions.scalaCollectionCompat
=======
    "org.scala-lang.modules" %% "scala-collection-compat" % "2.8.0"
>>>>>>> e492dc51
  )

  lazy val opentelemetry = zio ++ Seq(
    "io.opentelemetry"        % "opentelemetry-api"         % Versions.opentelemetry,
    "io.opentelemetry"        % "opentelemetry-context"     % Versions.opentelemetry,
    "io.opentelemetry"        % "opentelemetry-sdk-testing" % Versions.opentelemetry % Test,
<<<<<<< HEAD
    "org.scala-lang.modules" %% "scala-collection-compat"   % Versions.scalaCollectionCompat
=======
    "org.scala-lang.modules" %% "scala-collection-compat"   % "2.8.0"
>>>>>>> e492dc51
  )

  lazy val opencensus = zio ++ Seq(
    "io.opencensus" % "opencensus-api"               % Versions.opencensus,
    "io.opencensus" % "opencensus-impl"              % Versions.opencensus,
    "io.opencensus" % "opencensus-contrib-http-util" % Versions.opencensus
  )

  lazy val example = Seq(
    "org.typelevel"                 %% "cats-core"                     % ExampleVersions.cats,
    "io.jaegertracing"               % "jaeger-core"                   % ExampleVersions.jaeger,
    "io.jaegertracing"               % "jaeger-client"                 % ExampleVersions.jaeger,
    "io.jaegertracing"               % "jaeger-zipkin"                 % ExampleVersions.jaeger,
    "com.softwaremill.sttp.client3" %% "async-http-client-backend-zio" % ExampleVersions.sttp3,
    "com.softwaremill.sttp.client3" %% "zio-json"                      % ExampleVersions.sttp3,
    "io.d11"                        %% "zhttp"                         % ExampleVersions.zioHttp,
    "dev.zio"                       %% "zio-json"                      % ExampleVersions.zioJson,
    "dev.zio"                       %% "zio-config"                    % ExampleVersions.zioConfig,
    "dev.zio"                       %% "zio-config-magnolia"           % ExampleVersions.zioConfig,
    "dev.zio"                       %% "zio-config-typesafe"           % ExampleVersions.zioConfig,
    // runtime to avoid warning in examples
    "org.slf4j"                      % "slf4j-simple"                  % ExampleVersions.slf4j % Runtime
  )

  lazy val opentracingExample = example ++ Seq(
    "io.zipkin.reporter2" % "zipkin-reporter"       % ExampleVersions.zipkin,
    "io.zipkin.reporter2" % "zipkin-sender-okhttp3" % ExampleVersions.zipkin
  )

  lazy val opentelemetryExample = example ++ Seq(
    "io.opentelemetry" % "opentelemetry-exporter-jaeger" % Versions.opentelemetry,
    "io.opentelemetry" % "opentelemetry-sdk"             % Versions.opentelemetry,
    "io.grpc"          % "grpc-netty-shaded"             % ExampleVersions.grpcNetty
  )
}<|MERGE_RESOLUTION|>--- conflicted
+++ resolved
@@ -2,11 +2,10 @@
 
 object Dependencies {
   object Versions {
-<<<<<<< HEAD
     val opentracing           = "0.33.0"
     val opentelemetry         = "1.15.0"
     val opencensus            = "0.31.1"
-    val scalaCollectionCompat = "2.7.0"
+    val scalaCollectionCompat = "2.8.0"
     val zio                   = "2.0.0"
   }
 
@@ -20,19 +19,6 @@
     val zioHttp   = "2.0.0-RC10"
     val zioJson   = "0.3.0-RC10"
     val zioConfig = "3.0.1"
-=======
-    val jaeger        = "1.6.0"
-    val sttp3         = "3.3.14"
-    val opentracing   = "0.33.0"
-    val opentelemetry = "1.16.0"
-    val opencensus    = "0.31.1"
-    val zipkin        = "2.16.3"
-    val zio           = "1.0.16"
-    val zioHttp       = "1.0.0.0-RC17"
-    val zioJson       = "0.1.5"
-    val zioConfig     = "1.0.6"
-    val zioMagic      = "0.3.8"
->>>>>>> e492dc51
   }
 
   lazy val zio = Seq(
@@ -44,23 +30,15 @@
   lazy val opentracing = zio ++ Seq(
     "io.opentracing"          % "opentracing-api"         % Versions.opentracing,
     "io.opentracing"          % "opentracing-noop"        % Versions.opentracing,
-    "io.opentracing"          % "opentracing-mock"        % Versions.opentracing % Test,
-<<<<<<< HEAD
-    "org.scala-lang.modules" %% "scala-collection-compat" % Versions.scalaCollectionCompat
-=======
-    "org.scala-lang.modules" %% "scala-collection-compat" % "2.8.0"
->>>>>>> e492dc51
+    "org.scala-lang.modules" %% "scala-collection-compat" % Versions.scalaCollectionCompat,
+    "io.opentracing"          % "opentracing-mock"        % Versions.opentracing % Test
   )
 
   lazy val opentelemetry = zio ++ Seq(
     "io.opentelemetry"        % "opentelemetry-api"         % Versions.opentelemetry,
     "io.opentelemetry"        % "opentelemetry-context"     % Versions.opentelemetry,
-    "io.opentelemetry"        % "opentelemetry-sdk-testing" % Versions.opentelemetry % Test,
-<<<<<<< HEAD
-    "org.scala-lang.modules" %% "scala-collection-compat"   % Versions.scalaCollectionCompat
-=======
-    "org.scala-lang.modules" %% "scala-collection-compat"   % "2.8.0"
->>>>>>> e492dc51
+    "org.scala-lang.modules" %% "scala-collection-compat"   % Versions.scalaCollectionCompat,
+    "io.opentelemetry"        % "opentelemetry-sdk-testing" % Versions.opentelemetry % Test
   )
 
   lazy val opencensus = zio ++ Seq(
